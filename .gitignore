--- conflicted
+++ resolved
@@ -130,11 +130,6 @@
 
 # Pyre type checker
 .pyre/
-<<<<<<< HEAD
-testdata
-.vscode
-=======
 
 # vscode debug config
-.vscode/
->>>>>>> e5941ff3
+.vscode/