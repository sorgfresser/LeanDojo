"""This module define classes for repos, files, and theorems in Lean. 
Objects of these classes contain only surface information, without extracting any trace.
"""

import re
import os
import json
import toml
import time
import urllib
import webbrowser
import shutil
from pathlib import Path
from loguru import logger
from functools import cache
from github import Github, Auth
from dataclasses import dataclass, field
from github.Repository import Repository
from github.GithubException import GithubException
from typing import List, Dict, Any, Generator, Union, Optional, Tuple, Iterator
from git import Repo, GitCommandError
import uuid

from ..utils import (
    execute,
    read_url,
    url_exists,
    get_repo_info,
    working_directory,
    repo_type_of_url,
)
from ..constants import LEAN4_URL, TMP_DIR


GITHUB_ACCESS_TOKEN = os.getenv("GITHUB_ACCESS_TOKEN", None)
"""GiHub personal access token is optional. 
If provided, it can increase the rate limit for GitHub API calls.
"""

if GITHUB_ACCESS_TOKEN:
    logger.debug("Using GitHub personal access token for authentication")
    GITHUB = Github(auth=Auth.Token(GITHUB_ACCESS_TOKEN))
    GITHUB.get_user().login
else:
    logger.debug(
        "Using GitHub without authentication. Don't be surprised if you hit the API rate limit."
    )
    GITHUB = Github()

# LEAN4_REPO = GITHUB.get_repo("leanprover/lean4")
LEAN4_REPO = None
"""The GitHub Repo for Lean 4 itself."""

<<<<<<< HEAD
# LEAN4_NIGHTLY_REPO = GITHUB.get_repo("leanprover/lean4-nightly")
LEAN4_NIGHTLY_REPO = None
"""The GitHub Repo for Lean 4 nightly releases."""

=======
>>>>>>> 2ff92a47
_URL_REGEX = re.compile(r"(?P<url>.*?)/*")


def normalize_url(url: str, repo_type:str ='github') -> str:
    if repo_type == 'local':
        return os.path.abspath(url) # Convert to absolute path if local
    return _URL_REGEX.fullmatch(url)["url"]  # Remove trailing `/`.

@cache
def url_to_repo(url: str, num_retries: int = 2, repo_type: str = 'github') -> Repo:
    """Convert a URL to a Repo object.
    
    Args:
        url (str): The URL of the repository.
        num_retries (int): Number of retries in case of failure.
        repo_type (str): The type of the repository. Defaults to 'github'.

    Returns:
        Repo: A Git Repo object.
    """
    url = normalize_url(url)
    backoff = 1
    temp_dir = os.path.join(TMP_DIR or '/tmp', str(uuid.uuid4())[:8])

    while True:
        try:
            if repo_type == 'github':
                return GITHUB.get_repo("/".join(url.split("/")[-2:]))
            elif repo_type == 'local':
                if not os.path.exists(url):
                    raise ValueError(f"Local path {url} does not exist")
                try:
                    Repo(url)
                except:
                    raise ValueError(f"Local path {url} is not a git repo")
                shutil.copytree(url, f"{temp_dir}/{os.path.basename(url)}")
                return Repo(f"{temp_dir}/{os.path.basename(url)}")      
            else:
                return Repo.clone_from(url, f"{temp_dir}/{os.path.basename(url)}")
        except Exception as ex:
            if num_retries <= 0:
                raise ex
            num_retries -= 1
            logger.debug(f'url_to_repo("{url}") failed. Retrying...')
            time.sleep(backoff)
            backoff *= 2

@cache
def get_latest_commit(url: str) -> str:
    """Get the hash of the latest commit of the Git repo at ``url``."""
    repo = url_to_repo(url)
    return repo.get_branch(repo.default_branch).commit.sha


def cleanse_string(s: Union[str, Path]) -> str:
    """Replace : and / with _ in a string."""
    return str(s).replace("/", "_").replace(":", "_")


@cache
def _to_commit_hash(repo: Union[Repository, Repo], label: str) -> str:
    """Convert a tag or branch to a commit hash."""
    # GitHub repository
    if isinstance(repo, Repository):
        logger.debug(f"Querying the commit hash for {repo.name} {label}")
        try:
            commit = repo.get_commit(label).sha
        except GithubException as e:
            raise ValueError(f"Invalid tag or branch: `{label}` for {repo.name}")
    # Local or remote Git repository
    elif isinstance(repo, Repo):
        logger.debug(f"Querying the commit hash for {repo.working_dir} repository {label}")
        try:
            # Resolve the label to a commit hash
            commit = repo.commit(label).hexsha
        except GitCommandError as e:
            raise ValueError(f"Error converting ref to commit hash: {e}")
    else:
        raise TypeError("Unsupported repository type")
    return commit

@dataclass(eq=True, unsafe_hash=True)
class Pos:
    """Position in source files.

    We use 1-index to keep it consistent with code editors such as Visual Studio Code.
    """

    line_nb: int
    """Line number
    """

    column_nb: int
    """Column number
    """

    @classmethod
    def from_str(cls, s: str) -> "Pos":
        """Construct a :class:`Pos` object from its string representation, e.g., :code:`"(323, 1109)"`."""
        assert s.startswith("(") and s.endswith(
            ")"
        ), f"Invalid string representation of a position: {s}"
        line, column = s[1:-1].split(",")
        line_nb = int(line)
        column_nb = int(column)
        return cls(line_nb, column_nb)

    def __iter__(self) -> Generator[int, None, None]:
        yield self.line_nb
        yield self.column_nb

    def __repr__(self) -> str:
        return repr(tuple(self))

    def __lt__(self, other):
        return self.line_nb < other.line_nb or (
            self.line_nb == other.line_nb and self.column_nb < other.column_nb
        )

    def __le__(self, other):
        return self < other or self == other


@dataclass(frozen=True)
class LeanFile:
    """A Lean source file (:file:`*.lean`)."""

    root_dir: Path = field(repr=False)
    """Root directory of the traced repo this :class:`LeanFile` object belongs to.

    ``root_dir`` must be an absolute path, e.g., :file:`/home/kaiyu/traced_lean-example/lean-example`
    """

    path: Path
    """Relative path w.r.t. ``root_dir``
    
    E.g., :file:`lean-example/src/example.lean`
    """

    code: List[str] = field(init=False, repr=False)
    """Raw source code as a list of lines."""

    endwith_newline: bool = field(init=False, repr=False)
    """Whether the last line ends with a newline."""

    num_bytes: List[int] = field(init=False, repr=False)
    """The number of UTF-8 bytes of each line, including newlines.
    """

    def __post_init__(self) -> None:
        assert (
            self.root_dir.is_absolute()
        ), f"Root directory must be an absolute path: {self.root_dir}"
        assert self.path.suffix == ".lean", f"File extension must be .lean: {self.path}"
        assert not self.path.is_absolute(), f"Path must be a relative path: {self.path}"

        code = []
        endwith_newline = None
        num_bytes = []

        for line in self.abs_path.open("rb"):
            if b"\r\n" in line:
                raise RuntimeError(
                    f"{self.abs_path} contains Windows-style line endings. This is discouraged (see https://github.com/leanprover-community/mathlib4/pull/6506)."
                )
            if line.endswith(b"\n"):
                endwith_newline = True
                line = line[:-1]
            else:
                endwith_newline = False
            code.append(line.decode("utf-8"))
            num_bytes.append(len(line) + 1)

        object.__setattr__(self, "code", code)
        object.__setattr__(self, "endwith_newline", endwith_newline)
        object.__setattr__(self, "num_bytes", num_bytes)

    @property
    def abs_path(self) -> Path:
        """Absolute path of a :class:`LeanFile` object.

        E.g., :file:`/home/kaiyu/traced_lean-example/lean-example/src/example.lean`
        """
        return self.root_dir / self.path

    @property
    def num_lines(self) -> int:
        """Number of lines in a source file."""
        return len(self.code)

    def num_columns(self, line_nb: int) -> int:
        """Number of columns in a source file."""
        return len(self.get_line(line_nb))

    @property
    def start_pos(self) -> Pos:
        """Return the start position of a source file.

        Returns:
            Pos: A :class:`Pos` object representing the start of this file.
        """
        return Pos(1, 1)

    @property
    def end_pos(self) -> Pos:
        """Return the end position of a source file.

        Args:
            zero_indexed (bool, optional): Whether to use 0-index instead of 1-index. Defaults to False.

        Returns:
            Pos: A :class:`Pos` object representing the end of this file.
        """
        # Line and column numbers are 1-indexed by default.
        line_nb = self.num_lines
        column_nb = 1 + len(self.code[-1])
        return Pos(line_nb, column_nb)

    def convert_pos(self, byte_idx: int) -> Pos:
        """Convert a byte index (:code:`String.Pos` in Lean 4) to a :class:`Pos` object."""
        n = 0
        for i, num_bytes in enumerate(self.num_bytes, start=1):
            n += num_bytes
            if n > byte_idx:
                line_byte_idx = byte_idx - (n - num_bytes)
                if line_byte_idx == 0:
                    return Pos(i, 1)

                line = self.get_line(i)
                m = 0

                for j, c in enumerate(line, start=1):
                    m += len(c.encode("utf-8"))
                    if m >= line_byte_idx:
                        return Pos(i, j + 1)

        raise ValueError(f"Invalid byte index {byte_idx} in {self.path}.")

    def offset(self, pos: Pos, delta: int) -> Pos:
        """Off set a position by a given number."""
        line_nb, column_nb = pos
        num_columns = len(self.get_line(line_nb)) - column_nb + 1
        if delta <= num_columns:
            return Pos(line_nb, column_nb + delta)
        delta_left = delta - num_columns - 1

        for i in range(line_nb, self.num_lines):
            line = self.code[i]
            l = len(line)
            if delta_left <= l:
                return Pos(i + 1, delta_left + 1)
            delta_left -= l + 1

        if delta_left == 0 and self.endwith_newline:
            return Pos(self.num_lines + 1, 1)

        raise ValueError(f"Invalid offset {delta} in {self.path}: {pos}.")

    def get_line(self, line_nb: int) -> str:
        """Return a given line of the source file.

        Args:
            line_nb (int): Line number (1-indexed).
        """
        return self.code[line_nb - 1]

    def __getitem__(self, key) -> str:
        """Return a code segment given its start/end positions.

        This enables ``lean_file[start:end]``.

        Args:
            key (slice): A slice of two :class:`Pos` objects for the start/end of the code segment.
        """
        assert isinstance(key, slice) and key.step is None
        if key.start is None:
            start_line = start_column = 1
        else:
            start_line, start_column = key.start
        if key.stop is None:
            end_line = self.num_lines
            end_column = 1 + len(self.get_line(end_line))
        else:
            end_line, end_column = key.stop
        if start_line == end_line:
            assert start_column <= end_column
            return self.get_line(start_line)[start_column - 1 : end_column - 1]
        else:
            assert start_line < end_line
            code_slice = [self.code[start_line - 1][start_column - 1 :]]
            for line_nb in range(start_line + 1, end_line):
                code_slice.append(self.get_line(line_nb))
            code_slice.append(self.get_line(end_line)[: end_column - 1])
            return "\n".join(code_slice)


_COMMIT_REGEX = re.compile(r"[0-9a-z]+")
_LEAN4_VERSION_REGEX = re.compile(r"leanprover/lean4:(?P<version>.+?)")


def get_lean4_version_from_config(toolchain: str) -> str:
    """Return the required Lean version given a ``lean-toolchain`` config."""
    m = _LEAN4_VERSION_REGEX.fullmatch(toolchain.strip())
    assert m is not None, "Invalid config."
    return m["version"]


def get_lean4_commit_from_config(config_dict: Dict[str, Any]) -> str:
    """Return the required Lean commit given a ``lean-toolchain`` config."""
    global LEAN4_NIGHTLY_REPO, LEAN4_REPO
    if LEAN4_REPO is None:
        LEAN4_REPO = GITHUB.get_repo("leanprover/lean4")
    if LEAN4_NIGHTLY_REPO is None:
        LEAN4_NIGHTLY_REPO = GITHUB.get_repo("leanprover/lean4-nightly")
    assert "content" in config_dict, "config_dict must have a 'content' field"
    config = config_dict["content"].strip()
    prefix = "leanprover/lean4:"
    assert config.startswith(prefix), f"Invalid Lean 4 version: {config}"
    version = config[len(prefix) :]
    return _to_commit_hash(LEAN4_REPO, version)


URL = TAG = COMMIT = str


@dataclass(frozen=True)
class RepoInfoCache:
    """To minize the number of network requests, we cache and re-use the info
    of all repos, assuming it does not change during the execution of LeanDojo."""

    tag2commit: Dict[Tuple[URL, TAG], COMMIT] = field(default_factory=dict)
    lean_version: Dict[Tuple[URL, COMMIT], str] = field(default_factory=dict)


info_cache = RepoInfoCache()


_LAKEFILE_LEAN_GIT_REQUIREMENT_REGEX = re.compile(
    r"require\s+(?P<name>\S+)\s+from\s+git\s+\"(?P<url>.+?)\"(\s+@\s+\"(?P<rev>\S+)\")?"
)

_LAKEFILE_LEAN_LOCAL_REQUIREMENT_REGEX = re.compile(r"require \S+ from \"")

_LAKEFILE_TOML_REQUIREMENT_REGEX = re.compile(r"(?<=\[\[require\]\]).+(?=\n\n)")


def is_supported_version(v) -> bool:
    """Check if ``v`` is at least `v4.3.0-rc2`."""
    if not v.startswith("v"):
        return False
    v = v[1:]
    major, minor, patch = [int(_) for _ in v.split("-")[0].split(".")]
    if major < 4 or (major == 4 and minor < 3):
        return False
    if (
        major > 4
        or (major == 4 and minor > 3)
        or (major == 4 and minor == 3 and patch > 0)
    ):
        return True
    assert major == 4 and minor == 3 and patch == 0
    if "4.3.0-rc" in v:
        rc = int(v.split("-")[1][2:])
        return rc >= 2
    else:
        return True


@dataclass(frozen=True)
class LeanGitRepo:
    """Git repo of a Lean project."""

    url: str
    """The repo's URL.

    It can be a GitHub URL that starts with https://, a local path, or any other valid Git URL.
    """

    commit: str
    """The repo's commit hash.
    
    You can also use tags such as ``v3.5.0``. They will be converted to commit hashes.
    """

    repo: Union[Repository, Repo] = field(init=False, repr=False)
    """A :class:`github.Repository` object.
    """

    lean_version: str = field(init=False, repr=False)
    """Required Lean version.
    """

    repo_type: str = field(init=False, repr=False)
    """Type of the repo. It can be ``github``, ``local`` or ``remote``.
    """

    def __post_init__(self) -> None:
        repo_type = repo_type_of_url(self.url)
        if repo_type is None:
            raise ValueError(f"{self.url} is not a valid URL")
        object.__setattr__(self, "repo_type", repo_type)
        object.__setattr__(self, "url", normalize_url(self.url, repo_type=repo_type))
        object.__setattr__(self, "repo", url_to_repo(self.url, repo_type=repo_type))
        if self.repo_type != 'github': # checkout to the commit for the `git.Repo` object
            self.repo.git.checkout(self.commit)

        # Convert tags or branches to commit hashes
        if not (len(self.commit) == 40 and _COMMIT_REGEX.fullmatch(self.commit)):
            if (self.url, self.commit) in info_cache.tag2commit:
                commit = info_cache.tag2commit[(self.url, self.commit)]
            else:
                commit = _to_commit_hash(self.repo, self.commit)
                assert _COMMIT_REGEX.fullmatch(commit), f"Invalid commit hash: {commit}"
                info_cache.tag2commit[(self.url, self.commit)] = commit
            object.__setattr__(self, "commit", commit)

        # Determine the required Lean version.
        if (self.url, self.commit) in info_cache.lean_version:
            lean_version = info_cache.lean_version[(self.url, self.commit)]
        elif self.is_lean4:
            lean_version = self.commit
        else:
            config = self.get_config("lean-toolchain")
            toolchain = config["content"]
            m = _LEAN4_VERSION_REGEX.fullmatch(toolchain.strip())
            if m is not None:
                lean_version = m["version"]
            else:
                # lean_version_commit = get_lean4_commit_from_config(config)
                lean_version = get_lean4_version_from_config(toolchain)
            if not is_supported_version(lean_version):
                logger.warning(
                    f"{self} relies on an unsupported Lean version: {lean_version}"
                )
        info_cache.lean_version[(self.url, self.commit)] = lean_version
        object.__setattr__(self, "lean_version", lean_version)

    @classmethod
    def from_path(cls, path: Path) -> "LeanGitRepo":
        """Construct a :class:`LeanGitRepo` object from the path to a local Git repo."""
        url, commit = get_repo_info(path)
        return cls(url, commit)

    @property
    def name(self) -> str:
        return os.path.basename(self.url)

    @property
    def is_lean4(self) -> bool:
        return self.url == LEAN4_URL

    @property
    def commit_url(self) -> str:
        return os.path.join(self.url, f"tree/{self.commit}")

    def show(self) -> None:
        """Show the repo in the default browser."""
        webbrowser.open(self.commit_url)

    def exists(self) -> bool:
        if self.repo_type == 'local':
            return os.path.exists(self.url)
        return url_exists(self.commit_url)

    def clone_and_checkout(self) -> None:
        """Clone the repo to the current working directory and checkout a specific commit."""
        logger.debug(f"Cloning {self}")
        if self.repo_type == 'github' or self.repo_type == 'remote':
            execute(f"git clone -n --recursive {self.url}", capture_output=True)
            with working_directory(self.name):
                execute(
                    f"git checkout {self.commit} && git submodule update --recursive",
                    capture_output=True,
                )
        else:
            shutil.copytree(self.url, self.name)
            Repo(self.name).git.checkout(self.commit)

    def get_dependencies(
        self, path: Union[str, Path, None] = None
    ) -> Dict[str, "LeanGitRepo"]:
        """Return the dependencies required by the target repo.

        Args:
            path (Union[str, Path, None], optional): Root directory of the repo if it is on the disk.

        Returns:
            Dict[str, :class:`LeanGitRepo`]: A dictionary mapping the name of each
            dependency to its :class:`LeanGitRepo` object.
        """
        logger.debug(f"Querying the dependencies of {self}")

        toolchain = (
            self.get_config("lean-toolchain")
            if path is None
            else {"content": (Path(path) / "lean-toolchain").open().read()}
        )
        commit = get_lean4_commit_from_config(toolchain)
        deps = {"lean4": LeanGitRepo(LEAN4_URL, commit)}

        try:
            lake_manifest = (
                self.get_config("lake-manifest.json", num_retries=0)
                if path is None
                else json.load((Path(path) / "lake-manifest.json").open())
            )
            for pkg in lake_manifest["packages"]:
                deps[pkg["name"]] = LeanGitRepo(pkg["url"], pkg["rev"])
        except Exception:
            for name, repo in self._parse_lakefile_dependencies(path):
                if name not in deps:
                    deps[name] = repo
                for dd_name, dd_repo in repo.get_dependencies().items():
                    deps[dd_name] = dd_repo

        return deps

    def _parse_lakefile_dependencies(
        self, path: Union[str, Path, None]
    ) -> List[Tuple[str, "LeanGitRepo"]]:
        if self.uses_lakefile_lean():
            return self._parse_lakefile_lean_dependencies(path)
        else:
            return self._parse_lakefile_toml_dependencies(path)

    def _parse_lakefile_lean_dependencies(
        self, path: Union[str, Path, None]
    ) -> List[Tuple[str, "LeanGitRepo"]]:
        lakefile = (
            self.get_config("lakefile.lean")["content"]
            if path is None
            else (Path(path) / "lakefile.lean").open().read()
        )

        if _LAKEFILE_LEAN_LOCAL_REQUIREMENT_REGEX.search(lakefile):
            raise ValueError("Local dependencies are not supported.")

        return self._parse_deps(_LAKEFILE_LEAN_GIT_REQUIREMENT_REGEX.finditer(lakefile))

    def _parse_deps(
        self, matches: Union[Iterator[re.Match[str]], Dict[str, str]]
    ) -> List[Tuple[str, "LeanGitRepo"]]:
        deps = []

        for m in matches:
            url = m["url"]
            if url.endswith(".git"):
                url = url[:-4]
            if url.startswith("git@"):
                url = "https://" + url[4:].replace(":", "/")

            rev = m["rev"]
            if rev is None:
                commit = get_latest_commit(url)
            elif len(rev) == 40 and _COMMIT_REGEX.fullmatch(rev):
                commit = rev
            else:
                try:
                    commit = _to_commit_hash(url_to_repo(url), rev)
                except ValueError:
                    commit = get_latest_commit(url)
                assert _COMMIT_REGEX.fullmatch(commit)

            deps.append((m["name"], LeanGitRepo(url, commit)))

        return deps

    def _parse_lakefile_toml_dependencies(
        self, path: Union[str, Path, None]
    ) -> List[Tuple[str, "LeanGitRepo"]]:
        lakefile = (
            self.get_config("lakefile.toml")["content"]
            if path is None
            else (Path(path) / "lakefile.toml").open().read()
        )
        matches = dict()

        for requirement in _LAKEFILE_TOML_REQUIREMENT_REGEX.finditer(lakefile):
            for line in requirement.strip().splitlines():
                key, value = line.split("=")
                key = key.strip()
                value = value.strip()
                if key == "path":
                    raise ValueError("Local dependencies are not supported.")
                if key == "git":
                    matches["url"] = value
                if key == "rev":
                    matches["rev"] = value
                if key == "name":
                    matches["name"] = value

        return self._parse_deps(lakefile, matches)

    def get_license(self) -> Optional[str]:
        """Return the content of the ``LICENSE`` file."""
        assert "github.com" in self.url, f"Unsupported URL: {self.url}"
        url = self.url.replace("github.com", "raw.githubusercontent.com")
        license_url = f"{url}/{self.commit}/LICENSE"
        try:
            return read_url(license_url)
        except urllib.error.HTTPError:
            return None

    def _get_config_url(self, filename: str) -> str:
        assert "github.com" in self.url, f"Unsupported URL: {self.url}"
        url = self.url.replace("github.com", "raw.githubusercontent.com")
        return f"{url}/{self.commit}/{filename}"

    def get_config(self, filename: str, num_retries: int = 2) -> Dict[str, Any]:
        """Return the repo's files."""
        if self.repo_type == 'github':
            config_url = self._get_config_url(filename)
            content = read_url(config_url, num_retries)
        else:
            working_dir = self.repo.working_dir
            with open(os.path.join(working_dir, filename), "r") as f:
                content = f.read()
        if filename.endswith(".toml"):
            return toml.loads(content)
        elif filename.endswith(".json"):
            return json.loads(content)
        else:
            return {"content": content}

    def uses_lakefile_lean(self) -> bool:
        """Check if the repo uses a ``lakefile.lean``."""
        url = self._get_config_url("lakefile.lean")
        return url_exists(url)

    def uses_lakefile_toml(self) -> bool:
        """Check if the repo uses a ``lakefile.toml``."""
        url = self._get_config_url("lakefile.toml")
        return url_exists(url)


@dataclass(frozen=True)
class Theorem:
    """Theorem in Lean.

    Theorems are named constants of type :code:`Prop`. They are typically defined
    using the keywords :code:`theorem` or :code:`lemma`, but it's possible to use other
    keywords such as :code:`def` or :code:`instance`
    """

    repo: LeanGitRepo
    """Lean repo the theorem comes from.
    """

    file_path: Path
    """Lean source file the theorem comes from.
    """

    full_name: str
    """Fully qualified name of the theorem.
    """

    def __post_init__(self) -> None:
        if isinstance(self.file_path, str):
            object.__setattr__(self, "file_path", Path(self.file_path))
        assert (
            self.file_path.suffix == ".lean"
        ), f"File extension must be .lean: {self.file_path}"

    @property
    def uid(self) -> str:
        """Unique identifier of the theorem."""
        return f"{cleanse_string(self.repo.url)}@{cleanse_string(self.repo.commit)}:{cleanse_string(self.file_path.__str__())}:{cleanse_string(self.full_name)}"

    @property
    def uhash(self) -> str:
        """Unique hash of the theorem."""
        return str(hash(self.uid) ** 2)<|MERGE_RESOLUTION|>--- conflicted
+++ resolved
@@ -51,13 +51,6 @@
 LEAN4_REPO = None
 """The GitHub Repo for Lean 4 itself."""
 
-<<<<<<< HEAD
-# LEAN4_NIGHTLY_REPO = GITHUB.get_repo("leanprover/lean4-nightly")
-LEAN4_NIGHTLY_REPO = None
-"""The GitHub Repo for Lean 4 nightly releases."""
-
-=======
->>>>>>> 2ff92a47
 _URL_REGEX = re.compile(r"(?P<url>.*?)/*")
 
 
@@ -367,11 +360,9 @@
 
 def get_lean4_commit_from_config(config_dict: Dict[str, Any]) -> str:
     """Return the required Lean commit given a ``lean-toolchain`` config."""
-    global LEAN4_NIGHTLY_REPO, LEAN4_REPO
+    global LEAN4_REPO
     if LEAN4_REPO is None:
         LEAN4_REPO = GITHUB.get_repo("leanprover/lean4")
-    if LEAN4_NIGHTLY_REPO is None:
-        LEAN4_NIGHTLY_REPO = GITHUB.get_repo("leanprover/lean4-nightly")
     assert "content" in config_dict, "config_dict must have a 'content' field"
     config = config_dict["content"].strip()
     prefix = "leanprover/lean4:"
